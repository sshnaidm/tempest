--- conflicted
+++ resolved
@@ -13,6 +13,7 @@
 #    License for the specific language governing permissions and limitations
 #    under the License.
 
+from tempest import clients
 from tempest.tests.compute import base
 
 import time
@@ -23,16 +24,11 @@
 
     @classmethod
     def setUpClass(cls):
-<<<<<<< HEAD
-        if not cls.config.network.quantum_available:
-=======
         super(AttachInterfacesTestJSON, cls).setUpClass()
         os = clients.Manager(interface=cls._interface)
         if not os.config.network.quantum_available:
->>>>>>> 6fcc543f
             raise cls.skipException("Quantum is required")
-        super(AttachInterfacesTestJSON, cls).setUpClass()
-        cls.client = cls.os.interfaces_client
+        cls.client = os.interfaces_client
 
     def _check_interface(self, iface, port_id=None, network_id=None,
                          fixed_ip=None):
