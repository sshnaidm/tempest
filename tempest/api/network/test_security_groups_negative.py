--- conflicted
+++ resolved
@@ -189,23 +189,17 @@
                           direction='ingress', ethertype=self.ethertype)
 
 
+class NegativeSecGroupTestXML(NegativeSecGroupTest):
+    _interface = 'xml'
+
+
 class NegativeSecGroupIPv6Test(NegativeSecGroupTest):
     _ip_version = 6
     _tenant_network_cidr = CONF.network.tenant_network_v6_cidr
 
-<<<<<<< HEAD
-    @classmethod
-    def resource_setup(cls):
-        if not CONF.network_feature_enabled.ipv6:
-            skip_msg = "IPv6 Tests are disabled."
-            raise cls.skipException(skip_msg)
-        super(NegativeSecGroupIPv6Test, cls).resource_setup()
-
     @test.attr(type=['negative', 'gate'])
     def test_create_security_group_rule_wrong_ip_prefix_version(self):
         group_create_body, _ = self._create_security_group()
-=======
->>>>>>> 9981e168
 
         # Create rule with bad remote_ip_prefix
         pairs = ({'ethertype': 'IPv6',
@@ -220,4 +214,8 @@
                 security_group_id=group_create_body['security_group']['id'],
                 protocol='tcp', direction='ingress',
                 ethertype=pair['ethertype'],
-                remote_ip_prefix=pair['ip_prefix'])+                remote_ip_prefix=pair['ip_prefix'])
+
+
+class NegativeSecGroupIPv6TestXML(NegativeSecGroupIPv6Test):
+    _interface = 'xml'