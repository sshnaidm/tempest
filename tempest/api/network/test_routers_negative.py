# Copyright 2013 OpenStack Foundation
# All Rights Reserved.
#
#    Licensed under the Apache License, Version 2.0 (the "License"); you may
#    not use this file except in compliance with the License. You may obtain
#    a copy of the License at
#
#         http://www.apache.org/licenses/LICENSE-2.0
#
#    Unless required by applicable law or agreed to in writing, software
#    distributed under the License is distributed on an "AS IS" BASIS, WITHOUT
#    WARRANTIES OR CONDITIONS OF ANY KIND, either express or implied. See the
#    License for the specific language governing permissions and limitations
#    under the License.

import netaddr

from tempest.api.network import base_routers as base
from tempest.common.utils import data_utils
from tempest import config
from tempest import exceptions
from tempest import test

CONF = config.CONF


class RoutersNegativeTest(base.BaseRouterTest):
    _interface = 'json'

    @classmethod
    def resource_setup(cls):
        super(RoutersNegativeTest, cls).resource_setup()
        if not test.is_extension_enabled('router', 'network'):
            msg = "router extension not enabled."
            raise cls.skipException(msg)
        cls.router = cls.create_router(data_utils.rand_name('router-'))
        cls.network = cls.create_network()
        cls.subnet = cls.create_subnet(cls.network)
        cls.tenant_cidr = (CONF.network.tenant_network_cidr
                           if cls._ip_version == 4 else
                           CONF.network.tenant_network_v6_cidr)

    @test.attr(type=['negative', 'smoke'])
    def test_router_add_gateway_invalid_network_returns_404(self):
        self.assertRaises(exceptions.NotFound,
                          self.client.update_router,
                          self.router['id'],
                          external_gateway_info={
                              'network_id': self.router['id']})

    @test.attr(type=['negative', 'smoke'])
    def test_router_add_gateway_net_not_external_returns_400(self):
        alt_network = self.create_network(
            network_name=data_utils.rand_name('router-negative-'))
        sub_cidr = netaddr.IPNetwork(self.tenant_cidr).next()
        self.create_subnet(alt_network, cidr=sub_cidr)
        self.assertRaises(exceptions.BadRequest,
                          self.client.update_router,
                          self.router['id'],
                          external_gateway_info={
                              'network_id': alt_network['id']})

    @test.attr(type=['negative', 'smoke'])
    def test_add_router_interfaces_on_overlapping_subnets_returns_400(self):
        network01 = self.create_network(
            network_name=data_utils.rand_name('router-network01-'))
        network02 = self.create_network(
            network_name=data_utils.rand_name('router-network02-'))
        subnet01 = self.create_subnet(network01)
        subnet02 = self.create_subnet(network02)
        self._add_router_interface_with_subnet_id(self.router['id'],
                                                  subnet01['id'])
        self.assertRaises(exceptions.BadRequest,
                          self._add_router_interface_with_subnet_id,
                          self.router['id'],
                          subnet02['id'])

    @test.attr(type=['negative', 'smoke'])
    def test_router_remove_interface_in_use_returns_409(self):
        self.client.add_router_interface_with_subnet_id(
            self.router['id'], self.subnet['id'])
        self.assertRaises(exceptions.Conflict,
                          self.client.delete_router,
                          self.router['id'])


<<<<<<< HEAD
class RoutersNegativeTest6(RoutersNegativeTest):
=======
class RoutersNegativeIpV6Test(RoutersNegativeTest):
>>>>>>> 9981e168
    _ip_version = 6<|MERGE_RESOLUTION|>--- conflicted
+++ resolved
@@ -84,9 +84,5 @@
                           self.router['id'])
 
 
-<<<<<<< HEAD
-class RoutersNegativeTest6(RoutersNegativeTest):
-=======
 class RoutersNegativeIpV6Test(RoutersNegativeTest):
->>>>>>> 9981e168
     _ip_version = 6