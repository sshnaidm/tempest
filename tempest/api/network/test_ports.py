--- conflicted
+++ resolved
@@ -187,6 +187,10 @@
              data_utils.rand_name('secgroup')])
 
 
+class PortsTestXML(PortsTestJSON):
+    _interface = 'xml'
+
+
 class PortsAdminExtendedAttrsTestJSON(base.BaseAdminNetworkTest):
     _interface = 'json'
 
@@ -263,26 +267,25 @@
                          show_port['binding:vif_details'])
 
 
+class PortsAdminExtendedAttrsTestXML(PortsAdminExtendedAttrsTestJSON):
+    _interface = 'xml'
+
+
 class PortsIpV6TestJSON(PortsTestJSON):
     _ip_version = 6
     _tenant_network_cidr = CONF.network.tenant_network_v6_cidr
     _tenant_network_mask_bits = CONF.network.tenant_network_v6_mask_bits
 
 
+class PortsIpV6TestXML(PortsIpV6TestJSON):
+    _interface = 'xml'
+
+
 class PortsAdminExtendedAttrsIpV6TestJSON(PortsAdminExtendedAttrsTestJSON):
     _ip_version = 6
     _tenant_network_cidr = CONF.network.tenant_network_v6_cidr
     _tenant_network_mask_bits = CONF.network.tenant_network_v6_mask_bits
 
-<<<<<<< HEAD
-    @classmethod
-    def resource_setup(cls):
-        if not CONF.network_feature_enabled.ipv6:
-            skip_msg = "IPv6 Tests are disabled."
-            raise cls.skipException(skip_msg)
-        super(PortsAdminExtendedAttrsIpV6TestJSON, cls).resource_setup()
-=======
 
 class PortsAdminExtendedAttrsIpV6TestXML(PortsAdminExtendedAttrsIpV6TestJSON):
-    _interface = 'xml'
->>>>>>> 9981e168
+    _interface = 'xml'