# Copyright 2012 OpenStack Foundation
# Copyright 2013 IBM Corp.
# All Rights Reserved.
#
#    Licensed under the Apache License, Version 2.0 (the "License"); you may
#    not use this file except in compliance with the License. You may obtain
#    a copy of the License at
#
#         http://www.apache.org/licenses/LICENSE-2.0
#
#    Unless required by applicable law or agreed to in writing, software
#    distributed under the License is distributed on an "AS IS" BASIS, WITHOUT
#    WARRANTIES OR CONDITIONS OF ANY KIND, either express or implied. See the
#    License for the specific language governing permissions and limitations
#    under the License.

import logging
import os
import re
import subprocess
import time

from cinderclient import exceptions as cinder_exceptions
import glanceclient
from heatclient import exc as heat_exceptions
import netaddr
from neutronclient.common import exceptions as exc
from novaclient import exceptions as nova_exceptions
import six

from tempest.api.network import common as net_common
from tempest import auth
from tempest import clients
from tempest.common import debug
from tempest.common import isolated_creds
from tempest.common.utils import data_utils
from tempest.common.utils.linux import remote_client
from tempest import config
from tempest import exceptions
from tempest.openstack.common import log
from tempest.openstack.common import timeutils
from tempest.services.network import resources as net_resources
import tempest.test

CONF = config.CONF

LOG = log.getLogger(__name__)

# NOTE(afazekas): Workaround for the stdout logging
LOG_nova_client = logging.getLogger('novaclient.client')
LOG_nova_client.addHandler(log.NullHandler())

LOG_cinder_client = logging.getLogger('cinderclient.client')
LOG_cinder_client.addHandler(log.NullHandler())


class ScenarioTest(tempest.test.BaseTestCase):
    """Replaces the OfficialClientTest base class.

    Uses tempest own clients as opposed to OfficialClients.

    Common differences:
    - replace resource.attribute with resource['attribute']
    - replace resouce.delete with delete_callable(resource['id'])
    - replace local waiters with common / rest_client waiters
    """

    @classmethod
    def setUpClass(cls):
        super(ScenarioTest, cls).setUpClass()
        # Using tempest client for isolated credentials as well
        cls.isolated_creds = isolated_creds.IsolatedCreds(
            cls.__name__, tempest_client=True,
            network_resources=cls.network_resources)
        cls.manager = clients.Manager(
            credentials=cls.credentials()
        )
        cls.admin_manager = clients.Manager(cls.admin_credentials())
        # Clients (in alphabetical order)
        cls.floating_ips_client = cls.manager.floating_ips_client
        # Glance image client v1
        cls.image_client = cls.manager.image_client
        # Compute image client
        cls.images_client = cls.manager.images_client
        cls.keypairs_client = cls.manager.keypairs_client
        cls.networks_client = cls.admin_manager.networks_client
        # Nova security groups client
        cls.security_groups_client = cls.manager.security_groups_client
        cls.servers_client = cls.manager.servers_client
        cls.volumes_client = cls.manager.volumes_client
        cls.snapshots_client = cls.manager.snapshots_client
        cls.interface_client = cls.manager.interfaces_client
        # Neutron network client
        cls.network_client = cls.manager.network_client

    @classmethod
    def _get_credentials(cls, get_creds, ctype):
        if CONF.compute.allow_tenant_isolation:
            creds = get_creds()
        else:
            creds = auth.get_default_credentials(ctype)
        return creds

    @classmethod
    def credentials(cls):
        return cls._get_credentials(cls.isolated_creds.get_primary_creds,
                                    'user')

    @classmethod
    def admin_credentials(cls):
        return cls._get_credentials(cls.isolated_creds.get_admin_creds,
                                    'identity_admin')

    # ## Methods to handle sync and async deletes

    def setUp(self):
        super(ScenarioTest, self).setUp()
        self.cleanup_waits = []
        # NOTE(mtreinish) This is safe to do in setUp instead of setUp class
        # because scenario tests in the same test class should not share
        # resources. If resources were shared between test cases then it
        # should be a single scenario test instead of multiples.

        # NOTE(yfried): this list is cleaned at the end of test_methods and
        # not at the end of the class
        self.addCleanup(self._wait_for_cleanups)

    def delete_wrapper(self, delete_thing, *args, **kwargs):
        """Ignores NotFound exceptions for delete operations.

        @param delete_thing: delete method of a resource. method will be
            executed as delete_thing(*args, **kwargs)

        """
        try:
            # Tempest clients return dicts, so there is no common delete
            # method available. Using a callable instead
            delete_thing(*args, **kwargs)
        except exceptions.NotFound:
            # If the resource is already missing, mission accomplished.
            pass

    def addCleanup_with_wait(self, waiter_callable, thing_id, thing_id_param,
                             cleanup_callable, cleanup_args=None,
                             cleanup_kwargs=None, ignore_error=True):
        """Adds wait for ansyc resource deletion at the end of cleanups

        @param waiter_callable: callable to wait for the resource to delete
        @param thing_id: the id of the resource to be cleaned-up
        @param thing_id_param: the name of the id param in the waiter
        @param cleanup_callable: method to load pass to self.addCleanup with
            the following *cleanup_args, **cleanup_kwargs.
            usually a delete method.
        """
        if cleanup_args is None:
            cleanup_args = []
        if cleanup_kwargs is None:
            cleanup_kwargs = {}
        self.addCleanup(cleanup_callable, *cleanup_args, **cleanup_kwargs)
        wait_dict = {
            'waiter_callable': waiter_callable,
            thing_id_param: thing_id
        }
        self.cleanup_waits.append(wait_dict)

    def _wait_for_cleanups(self):
        """To handle async delete actions, a list of waits is added
        which will be iterated over as the last step of clearing the
        cleanup queue. That way all the delete calls are made up front
        and the tests won't succeed unless the deletes are eventually
        successful. This is the same basic approach used in the api tests to
        limit cleanup execution time except here it is multi-resource,
        because of the nature of the scenario tests.
        """
        for wait in self.cleanup_waits:
            waiter_callable = wait.pop('waiter_callable')
            waiter_callable(**wait)

    # ## Test functions library
    #
    # The create_[resource] functions only return body and discard the
    # resp part which is not used in scenario tests

    def create_keypair(self):
        name = data_utils.rand_name(self.__class__.__name__)
        # We don't need to create a keypair by pubkey in scenario
        resp, body = self.keypairs_client.create_keypair(name)
        self.addCleanup(self.keypairs_client.delete_keypair, name)
        return body

    def create_server(self, name=None, image=None, flavor=None,
                      wait_on_boot=True, wait_on_delete=True,
                      create_kwargs=None):
        """Creates VM instance.

        @param image: image from which to create the instance
        @param wait_on_boot: wait for status ACTIVE before continue
        @param wait_on_delete: force synchronous delete on cleanup
        @param create_kwargs: additional details for instance creation
        @return: server dict
        """
        if name is None:
            name = data_utils.rand_name(self.__class__.__name__)
        if image is None:
            image = CONF.compute.image_ref
        if flavor is None:
            flavor = CONF.compute.flavor_ref
        if create_kwargs is None:
            create_kwargs = {}

        fixed_network_name = CONF.compute.fixed_network_name
        if 'nics' not in create_kwargs and fixed_network_name:
            _, networks = self.networks_client.list_networks()
            # If several networks found, set the NetID on which to connect the
            # server to avoid the following error "Multiple possible networks
            # found, use a Network ID to be more specific."
            # See Tempest #1250866
            if len(networks) > 1:
                for network in networks:
                    if network['label'] == fixed_network_name:
                        create_kwargs['nics'] = [{'net-id': network['id']}]
                        break
                # If we didn't find the network we were looking for :
                else:
                    msg = ("The network on which the NIC of the server must "
                           "be connected can not be found : "
                           "fixed_network_name=%s. Starting instance without "
                           "specifying a network.") % fixed_network_name
                    LOG.info(msg)

        LOG.debug("Creating a server (name: %s, image: %s, flavor: %s)",
                  name, image, flavor)
        _, server = self.servers_client.create_server(name, image, flavor,
                                                      **create_kwargs)
        if wait_on_delete:
            self.addCleanup(self.servers_client.wait_for_server_termination,
                            server['id'])
        self.addCleanup_with_wait(
            waiter_callable=self.servers_client.wait_for_server_termination,
            thing_id=server['id'], thing_id_param='server_id',
            cleanup_callable=self.delete_wrapper,
            cleanup_args=[self.servers_client.delete_server, server['id']])
        if wait_on_boot:
            self.servers_client.wait_for_server_status(server_id=server['id'],
                                                       status='ACTIVE')
        # The instance retrieved on creation is missing network
        # details, necessitating retrieval after it becomes active to
        # ensure correct details.
        _, server = self.servers_client.get_server(server['id'])
        self.assertEqual(server['name'], name)
        return server

    def create_volume(self, size=1, name=None, snapshot_id=None,
                      imageRef=None, volume_type=None, wait_on_delete=True):
        if name is None:
            name = data_utils.rand_name(self.__class__.__name__)
        _, volume = self.volumes_client.create_volume(
            size=size, display_name=name, snapshot_id=snapshot_id,
            imageRef=imageRef, volume_type=volume_type)
        if wait_on_delete:
            self.addCleanup(self.volumes_client.wait_for_resource_deletion,
                            volume['id'])
        self.addCleanup_with_wait(
            waiter_callable=self.volumes_client.wait_for_resource_deletion,
            thing_id=volume['id'], thing_id_param='id',
            cleanup_callable=self.delete_wrapper,
            cleanup_args=[self.volumes_client.delete_volume, volume['id']])

        self.assertEqual(name, volume['display_name'])
        self.volumes_client.wait_for_volume_status(volume['id'], 'available')
        # The volume retrieved on creation has a non-up-to-date status.
        # Retrieval after it becomes active ensures correct details.
        _, volume = self.volumes_client.get_volume(volume['id'])
        return volume

    def _create_loginable_secgroup_rule(self, secgroup_id=None):
        _client = self.security_groups_client
        if secgroup_id is None:
            _, sgs = _client.list_security_groups()
            for sg in sgs:
                if sg['name'] == 'default':
                    secgroup_id = sg['id']

        # These rules are intended to permit inbound ssh and icmp
        # traffic from all sources, so no group_id is provided.
        # Setting a group_id would only permit traffic from ports
        # belonging to the same security group.
        rulesets = [
            {
                # ssh
                'ip_proto': 'tcp',
                'from_port': 22,
                'to_port': 22,
                'cidr': '0.0.0.0/0',
            },
            {
                # ping
                'ip_proto': 'icmp',
                'from_port': -1,
                'to_port': -1,
                'cidr': '0.0.0.0/0',
            }
        ]
        rules = list()
        for ruleset in rulesets:
            _, sg_rule = _client.create_security_group_rule(secgroup_id,
                                                            **ruleset)
            self.addCleanup(self.delete_wrapper,
                            _client.delete_security_group_rule,
                            sg_rule['id'])
            rules.append(sg_rule)
        return rules

    def _create_security_group(self):
        # Create security group
        sg_name = data_utils.rand_name(self.__class__.__name__)
        sg_desc = sg_name + " description"
        _, secgroup = self.security_groups_client.create_security_group(
            sg_name, sg_desc)
        self.assertEqual(secgroup['name'], sg_name)
        self.assertEqual(secgroup['description'], sg_desc)
        self.addCleanup(self.delete_wrapper,
                        self.security_groups_client.delete_security_group,
                        secgroup['id'])

        # Add rules to the security group
        self._create_loginable_secgroup_rule(secgroup['id'])

        return secgroup

    def get_remote_client(self, server_or_ip, username=None, private_key=None):
        if isinstance(server_or_ip, six.string_types):
            ip = server_or_ip
        else:
            network_name_for_ssh = CONF.compute.network_for_ssh
            ip = server_or_ip.networks[network_name_for_ssh][0]
        if username is None:
            username = CONF.scenario.ssh_user
        if private_key is None:
            private_key = self.keypair['private_key']
        linux_client = remote_client.RemoteClient(ip, username,
                                                  pkey=private_key)
        try:
            linux_client.validate_authentication()
        except exceptions.SSHTimeout:
            LOG.exception('ssh connection to %s failed' % ip)
            debug.log_net_debug()
            raise

        return linux_client

    def _image_create(self, name, fmt, path, properties=None):
        if properties is None:
            properties = {}
        name = data_utils.rand_name('%s-' % name)
        image_file = open(path, 'rb')
        self.addCleanup(image_file.close)
        params = {
            'name': name,
            'container_format': fmt,
            'disk_format': fmt,
            'is_public': 'False',
        }
        params.update(properties)
        _, image = self.image_client.create_image(**params)
        self.addCleanup(self.image_client.delete_image, image['id'])
        self.assertEqual("queued", image['status'])
        self.image_client.update_image(image['id'], data=image_file)
        return image['id']

    def glance_image_create(self):
        img_path = CONF.scenario.img_dir + "/" + CONF.scenario.img_file
        aki_img_path = CONF.scenario.img_dir + "/" + CONF.scenario.aki_img_file
        ari_img_path = CONF.scenario.img_dir + "/" + CONF.scenario.ari_img_file
        ami_img_path = CONF.scenario.img_dir + "/" + CONF.scenario.ami_img_file
        img_container_format = CONF.scenario.img_container_format
        img_disk_format = CONF.scenario.img_disk_format
        LOG.debug("paths: img: %s, container_fomat: %s, disk_format: %s, "
                  "ami: %s, ari: %s, aki: %s" %
                  (img_path, img_container_format, img_disk_format,
                   ami_img_path, ari_img_path, aki_img_path))
        try:
            self.image = self._image_create('scenario-img',
                                            img_container_format,
                                            img_path,
                                            properties={'disk_format':
                                                        img_disk_format})
        except IOError:
            LOG.debug("A qcow2 image was not found. Try to get a uec image.")
            kernel = self._image_create('scenario-aki', 'aki', aki_img_path)
            ramdisk = self._image_create('scenario-ari', 'ari', ari_img_path)
            properties = {
                'properties': {'kernel_id': kernel, 'ramdisk_id': ramdisk}
            }
            self.image = self._image_create('scenario-ami', 'ami',
                                            path=ami_img_path,
                                            properties=properties)
        LOG.debug("image:%s" % self.image)

    def _log_console_output(self, servers=None):
        if not servers:
            _, servers = self.servers_client.list_servers()
            servers = servers['servers']
        for server in servers:
            LOG.debug('Console output for %s', server['id'])
            LOG.debug(self.servers_client.get_console_output(server['id'],
                                                             length=None))

    def create_server_snapshot(self, server, name=None):
        # Glance client
        _image_client = self.image_client
        # Compute client
        _images_client = self.images_client
        if name is None:
            name = data_utils.rand_name('scenario-snapshot-')
        LOG.debug("Creating a snapshot image for server: %s", server['name'])
        resp, image = _images_client.create_image(server['id'], name)
        image_id = resp['location'].split('images/')[1]
        _image_client.wait_for_image_status(image_id, 'active')
        self.addCleanup_with_wait(
            waiter_callable=_image_client.wait_for_resource_deletion,
            thing_id=image_id, thing_id_param='id',
            cleanup_callable=self.delete_wrapper,
            cleanup_args=[_image_client.delete_image, image_id])
        _, snapshot_image = _image_client.get_image_meta(image_id)
        image_name = snapshot_image['name']
        self.assertEqual(name, image_name)
        LOG.debug("Created snapshot image %s for server %s",
                  image_name, server['name'])
        return snapshot_image


# TODO(yfried): change this class name to NetworkScenarioTest once client
# migration is complete
class NeutronScenarioTest(ScenarioTest):
    """Base class for network scenario tests.
    This class provide helpers for network scenario tests, using the neutron
    API. Helpers from ancestor which use the nova network API are overridden
    with the neutron API.

    This Class also enforces using Neutron instead of novanetwork.
    Subclassed tests will be skipped if Neutron is not enabled

    """

    @classmethod
    def check_preconditions(cls):
        if CONF.service_available.neutron:
            cls.enabled = True
            # verify that neutron_available is telling the truth
            try:
                cls.network_client.list_networks()
            except exc.EndpointNotFound:
                cls.enabled = False
                raise
        else:
            cls.enabled = False
            msg = 'Neutron not available'
            raise cls.skipException(msg)

    @classmethod
    def setUpClass(cls):
        super(NeutronScenarioTest, cls).setUpClass()
        cls.tenant_id = cls.manager.identity_client.tenant_id
        cls.check_preconditions()

    def _create_network(self, tenant_id, namestart='network-smoke-'):
        name = data_utils.rand_name(namestart)
        _, result = self.network_client.create_network(name=name,
                                                       tenant_id=tenant_id)
        network = net_resources.DeletableNetwork(client=self.network_client,
                                                 **result['network'])
        self.assertEqual(network.name, name)
        self.addCleanup(self.delete_wrapper, network.delete)
        return network

    def _list_networks(self, *args, **kwargs):
        """List networks using admin creds """
        return self._admin_lister('networks')(*args, **kwargs)

    def _list_subnets(self, *args, **kwargs):
        """List subnets using admin creds """
        return self._admin_lister('subnets')(*args, **kwargs)

    def _list_routers(self, *args, **kwargs):
        """List routers using admin creds """
        return self._admin_lister('routers')(*args, **kwargs)

    def _list_ports(self, *args, **kwargs):
        """List ports using admin creds """
        return self._admin_lister('ports')(*args, **kwargs)

    def _admin_lister(self, resource_type):
        def temp(*args, **kwargs):
            temp_method = self.admin_manager.network_client.__getattr__(
                'list_%s' % resource_type)
            _, resource_list = temp_method(*args, **kwargs)
            return resource_list[resource_type]
        return temp

    def _create_subnet(self, network, namestart='subnet-smoke-', **kwargs):
        """
        Create a subnet for the given network within the cidr block
        configured for tenant networks.
        """

        def cidr_in_use(cidr, tenant_id):
            """
            :return True if subnet with cidr already exist in tenant
                False else
            """
            cidr_in_use = self._list_subnets(tenant_id=tenant_id, cidr=cidr)
            return len(cidr_in_use) != 0

        tenant_cidr = netaddr.IPNetwork(CONF.network.tenant_network_cidr)
        result = None
        # Repeatedly attempt subnet creation with sequential cidr
        # blocks until an unallocated block is found.
        for subnet_cidr in tenant_cidr.subnet(
                CONF.network.tenant_network_mask_bits):
            str_cidr = str(subnet_cidr)
            if cidr_in_use(str_cidr, tenant_id=network.tenant_id):
                continue

            subnet = dict(
                name=data_utils.rand_name(namestart),
                ip_version=4,
                network_id=network.id,
                tenant_id=network.tenant_id,
                cidr=str_cidr,
                **kwargs
            )
            try:
                _, result = self.network_client.create_subnet(**subnet)
                break
            except exc.NeutronClientException as e:
                is_overlapping_cidr = 'overlaps with another subnet' in str(e)
                if not is_overlapping_cidr:
                    raise
        self.assertIsNotNone(result, 'Unable to allocate tenant network')
        subnet = net_resources.DeletableSubnet(client=self.network_client,
                                               **result['subnet'])
        self.assertEqual(subnet.cidr, str_cidr)
        self.addCleanup(self.delete_wrapper, subnet.delete)
        return subnet

    def _create_port(self, network, namestart='port-quotatest'):
        name = data_utils.rand_name(namestart)
        _, result = self.network_client.create_port(
            name=name,
            network_id=network.id,
            tenant_id=network.tenant_id)
        self.assertIsNotNone(result, 'Unable to allocate port')
        port = net_resources.DeletablePort(client=self.network_client,
                                           **result['port'])
        self.addCleanup(self.delete_wrapper, port.delete)
        return port

    def _get_server_port_id(self, server, ip_addr=None):
        ports = self._list_ports(device_id=server['id'],
                                 fixed_ip=ip_addr)
        self.assertEqual(len(ports), 1,
                         "Unable to determine which port to target.")
        return ports[0]['id']

    def _create_floating_ip(self, thing, external_network_id, port_id=None):
        if not port_id:
            port_id = self._get_server_port_id(thing)
        _, result = self.network_client.create_floatingip(
            floating_network_id=external_network_id,
            port_id=port_id,
            tenant_id=thing['tenant_id']
        )
        floating_ip = net_resources.DeletableFloatingIp(
            client=self.network_client,
            **result['floatingip'])
        self.addCleanup(self.delete_wrapper, floating_ip.delete)
        return floating_ip

    def _associate_floating_ip(self, floating_ip, server):
        port_id = self._get_server_port_id(server)
        floating_ip.update(port_id=port_id)
        self.assertEqual(port_id, floating_ip.port_id)
        return floating_ip

    def _disassociate_floating_ip(self, floating_ip):
        """
        :param floating_ip: type DeletableFloatingIp
        """
        floating_ip.update(port_id=None)
        self.assertIsNone(floating_ip.port_id)
        return floating_ip

    def _ping_ip_address(self, ip_address, should_succeed=True):
        ping_cmd = 'ping' if self._ip_version == 4 else 'ping6'
        cmd = [ping_cmd, '-c1', '-w1', ip_address]

        def ping():
            proc = subprocess.Popen(cmd,
                                    stdout=subprocess.PIPE,
                                    stderr=subprocess.PIPE)
            proc.wait()
            return (proc.returncode == 0) == should_succeed

        return tempest.test.call_until_true(
            ping, CONF.compute.ping_timeout, 1)

    def _check_vm_connectivity(self, ip_address,
                               username=None,
                               private_key=None,
                               should_connect=True):
        """
        :param ip_address: server to test against
        :param username: server's ssh username
        :param private_key: server's ssh private key to be used
        :param should_connect: True/False indicates positive/negative test
            positive - attempt ping and ssh
            negative - attempt ping and fail if succeed

        :raises: AssertError if the result of the connectivity check does
            not match the value of the should_connect param
        """
        if should_connect:
            msg = "Timed out waiting for %s to become reachable" % ip_address
        else:
            msg = "ip address %s is reachable" % ip_address
        self.assertTrue(self._ping_ip_address(ip_address,
                                              should_succeed=should_connect),
                        msg=msg)
        if should_connect:
            # no need to check ssh for negative connectivity
            self.get_remote_client(ip_address, username, private_key)

    def _check_public_network_connectivity(self, ip_address, username,
                                           private_key, should_connect=True,
                                           msg=None, servers=None):
        # The target login is assumed to have been configured for
        # key-based authentication by cloud-init.
        LOG.debug('checking network connections to IP %s with user: %s' %
                  (ip_address, username))
        try:
            self._check_vm_connectivity(ip_address,
                                        username,
                                        private_key,
                                        should_connect=should_connect)
        except Exception as e:
            ex_msg = 'Public network connectivity check failed'
            if msg:
                ex_msg += ": " + msg
            LOG.exception(ex_msg)
            self._log_console_output(servers)
            # network debug is called as part of ssh init
            if not isinstance(e, exceptions.SSHTimeout):
                debug.log_net_debug()
            raise

    def _check_tenant_network_connectivity(self, server,
                                           username,
                                           private_key,
                                           should_connect=True,
                                           servers_for_debug=None):
        if not CONF.network.tenant_networks_reachable:
            msg = 'Tenant networks not configured to be reachable.'
            LOG.info(msg)
            return
        # The target login is assumed to have been configured for
        # key-based authentication by cloud-init.
        try:
            for net_name, ip_addresses in server['networks'].iteritems():
                for ip_address in ip_addresses:
                    self._check_vm_connectivity(ip_address,
                                                username,
                                                private_key,
                                                should_connect=should_connect)
        except Exception as e:
            LOG.exception('Tenant network connectivity check failed')
            self._log_console_output(servers_for_debug)
            # network debug is called as part of ssh init
            if not isinstance(e, exceptions.SSHTimeout):
                debug.log_net_debug()
            raise

    def _check_remote_connectivity(self, source, dest, should_succeed=True):
        """
        check ping server via source ssh connection

        :param source: RemoteClient: an ssh connection from which to ping
        :param dest: and IP to ping against
        :param should_succeed: boolean should ping succeed or not
        :returns: boolean -- should_succeed == ping
        :returns: ping is false if ping failed
        """
        def ping_remote():
            try:
                source.ping_host(dest)
            except exceptions.SSHExecCommandFailed:
                LOG.warn('Failed to ping IP: %s via a ssh connection from: %s.'
                         % (dest, source.ssh_client.host))
                return not should_succeed
            return should_succeed

        return tempest.test.call_until_true(ping_remote,
                                            CONF.compute.ping_timeout,
                                            1)

    def _create_security_group(self, tenant_id, client=None,
                               namestart='secgroup-smoke'):
        if client is None:
            client = self.network_client
        secgroup = self._create_empty_security_group(namestart=namestart,
                                                     client=client,
                                                     tenant_id=tenant_id)

        # Add rules to the security group
        rules = self._create_loginable_secgroup_rule(secgroup=secgroup)
        for rule in rules:
            self.assertEqual(tenant_id, rule.tenant_id)
            self.assertEqual(secgroup.id, rule.security_group_id)
        return secgroup

    def _create_empty_security_group(self, tenant_id, client=None,
                                     namestart='secgroup-smoke'):
        """Create a security group without rules.

        Default rules will be created:
         - IPv4 egress to any
         - IPv6 egress to any

        :param tenant_id: secgroup will be created in this tenant
        :returns: DeletableSecurityGroup -- containing the secgroup created
        """
        if client is None:
            client = self.network_client
        sg_name = data_utils.rand_name(namestart)
        sg_desc = sg_name + " description"
        sg_dict = dict(name=sg_name,
                       description=sg_desc)
        sg_dict['tenant_id'] = tenant_id
        _, result = client.create_security_group(**sg_dict)
        secgroup = net_resources.DeletableSecurityGroup(
            client=client,
            **result['security_group']
        )
        self.assertEqual(secgroup.name, sg_name)
        self.assertEqual(tenant_id, secgroup.tenant_id)
        self.assertEqual(secgroup.description, sg_desc)
        self.addCleanup(self.delete_wrapper, secgroup.delete)
        return secgroup

    def _default_security_group(self, tenant_id, client=None):
        """Get default secgroup for given tenant_id.

        :returns: DeletableSecurityGroup -- default secgroup for given tenant
        """
        if client is None:
            client = self.network_client
        sgs = [
            sg for sg in client.list_security_groups().values()[0]
            if sg['tenant_id'] == tenant_id and sg['name'] == 'default'
        ]
        msg = "No default security group for tenant %s." % (tenant_id)
        self.assertTrue(len(sgs) > 0, msg)
        if len(sgs) > 1:
            msg = "Found %d default security groups" % len(sgs)
            raise exc.NeutronClientNoUniqueMatch(msg=msg)
        return net_resources.DeletableSecurityGroup(client=client,
                                                    **sgs[0])

    def _create_security_group_rule(self, client=None, secgroup=None,
                                    tenant_id=None, **kwargs):
        """Create a rule from a dictionary of rule parameters.

        Create a rule in a secgroup. if secgroup not defined will search for
        default secgroup in tenant_id.

        :param secgroup: type DeletableSecurityGroup.
        :param secgroup_id: search for secgroup by id
            default -- choose default secgroup for given tenant_id
        :param tenant_id: if secgroup not passed -- the tenant in which to
            search for default secgroup
        :param kwargs: a dictionary containing rule parameters:
            for example, to allow incoming ssh:
            rule = {
                    direction: 'ingress'
                    protocol:'tcp',
                    port_range_min: 22,
                    port_range_max: 22
                    }
        """
        if client is None:
            client = self.network_client
        if secgroup is None:
            secgroup = self._default_security_group(tenant_id)

        ruleset = dict(security_group_id=secgroup.id,
                       tenant_id=secgroup.tenant_id)
        ruleset.update(kwargs)

        _, sg_rule = client.create_security_group_rule(**ruleset)
        sg_rule = net_resources.DeletableSecurityGroupRule(
            client=client,
            **sg_rule['security_group_rule']
        )
        self.addCleanup(self.delete_wrapper, sg_rule.delete)
        self.assertEqual(secgroup.tenant_id, sg_rule.tenant_id)
        self.assertEqual(secgroup.id, sg_rule.security_group_id)

        return sg_rule

    def _create_loginable_secgroup_rule(self, client=None, secgroup=None):
        """These rules are intended to permit inbound ssh and icmp
        traffic from all sources, so no group_id is provided.
        Setting a group_id would only permit traffic from ports
        belonging to the same security group.
        """

        if client is None:
            client = self.network_client
        rules = []
        rulesets = [
            dict(
                # ssh
                protocol='tcp',
                port_range_min=22,
                port_range_max=22,
            ),
            dict(
                # ping
                protocol='icmp',
            )
        ]
        for ruleset in rulesets:
            for r_direction in ['ingress', 'egress']:
                ruleset['direction'] = r_direction
                try:
                    sg_rule = self._create_security_group_rule(
                        client=client, secgroup=secgroup, **ruleset)
                except exceptions.Conflict as ex:
                    # if rule already exist - skip rule and continue
                    msg = 'Security group rule already exists'
                    if msg not in ex._error_string:
                        raise ex
                else:
                    self.assertEqual(r_direction, sg_rule.direction)
                    rules.append(sg_rule)

        return rules

    def _ssh_to_server(self, server, private_key):
        ssh_login = CONF.compute.image_ssh_user
        return self.get_remote_client(server,
                                      username=ssh_login,
                                      private_key=private_key)

    def _get_router(self, tenant_id):
        """Retrieve a router for the given tenant id.

        If a public router has been configured, it will be returned.

        If a public router has not been configured, but a public
        network has, a tenant router will be created and returned that
        routes traffic to the public network.
        """
        router_id = CONF.network.public_router_id
        network_id = CONF.network.public_network_id
        if router_id:
            result = self.network_client.show_router(router_id)
            return net_resources.AttributeDict(**result['router'])
        elif network_id:
            router = self._create_router(tenant_id)
            router.set_gateway(network_id)
            return router
        else:
            raise Exception("Neither of 'public_router_id' or "
                            "'public_network_id' has been defined.")

    def _create_router(self, tenant_id, namestart='router-smoke-'):
        name = data_utils.rand_name(namestart)
        _, result = self.network_client.create_router(name=name,
                                                      admin_state_up=True,
                                                      tenant_id=tenant_id, )
        router = net_resources.DeletableRouter(client=self.network_client,
                                               **result['router'])
        self.assertEqual(router.name, name)
        self.addCleanup(self.delete_wrapper, router.delete)
        return router

    def _create_networks(self, tenant_id=None):
        """Create a network with a subnet connected to a router.

        :returns: network, subnet, router
        """
        if tenant_id is None:
            tenant_id = self.tenant_id
        network = self._create_network(tenant_id)
        router = self._get_router(tenant_id)
        subnet = self._create_subnet(network)
        subnet.add_to_router(router.id)
        return network, subnet, router


class OfficialClientTest(tempest.test.BaseTestCase):
    """
    Official Client test base class for scenario testing.

    Official Client tests are tests that have the following characteristics:

     * Test basic operations of an API, typically in an order that
       a regular user would perform those operations
     * Test only the correct inputs and action paths -- no fuzz or
       random input data is sent, only valid inputs.
     * Use only the default client tool for calling an API
    """

    @classmethod
    def setUpClass(cls):
        super(OfficialClientTest, cls).setUpClass()
        cls.isolated_creds = isolated_creds.IsolatedCreds(
            cls.__name__, tempest_client=False,
            network_resources=cls.network_resources)

        cls.manager = clients.OfficialClientManager(
            credentials=cls.credentials())
        cls.compute_client = cls.manager.compute_client
        cls.image_client = cls.manager.image_client
        cls.baremetal_client = cls.manager.baremetal_client
        cls.identity_client = cls.manager.identity_client
        cls.network_client = cls.manager.network_client
        cls.volume_client = cls.manager.volume_client
        cls.object_storage_client = cls.manager.object_storage_client
        cls.orchestration_client = cls.manager.orchestration_client
        cls.data_processing_client = cls.manager.data_processing_client
        cls.ceilometer_client = cls.manager.ceilometer_client

    @classmethod
    def tearDownClass(cls):
        cls.isolated_creds.clear_isolated_creds()
        super(OfficialClientTest, cls).tearDownClass()

    @classmethod
    def _get_credentials(cls, get_creds, ctype):
        if CONF.compute.allow_tenant_isolation:
            creds = get_creds()
        else:
            creds = auth.get_default_credentials(ctype)
        return creds

    @classmethod
    def credentials(cls):
        return cls._get_credentials(cls.isolated_creds.get_primary_creds,
                                    'user')

    @classmethod
    def alt_credentials(cls):
        return cls._get_credentials(cls.isolated_creds.get_alt_creds,
                                    'alt_user')

    @classmethod
    def admin_credentials(cls):
        return cls._get_credentials(cls.isolated_creds.get_admin_creds,
                                    'identity_admin')

    def setUp(self):
        super(OfficialClientTest, self).setUp()
        self.cleanup_waits = []
        # NOTE(mtreinish) This is safe to do in setUp instead of setUp class
        # because scenario tests in the same test class should not share
        # resources. If resources were shared between test cases then it
        # should be a single scenario test instead of multiples.

        # NOTE(yfried): this list is cleaned at the end of test_methods and
        # not at the end of the class
        self.addCleanup(self._wait_for_cleanups)

    @staticmethod
    def not_found_exception(exception):
        """
        @return: True if exception is of NotFound type
        """
        NOT_FOUND_LIST = ['NotFound', 'HTTPNotFound']
        return (exception.__class__.__name__ in NOT_FOUND_LIST
                or
                hasattr(exception, 'status_code') and
                exception.status_code == 404)

    def delete_wrapper(self, thing):
        """Ignores NotFound exceptions for delete operations.

        @param thing: object with delete() method.
            OpenStack resources are assumed to have a delete() method which
            destroys the resource
        """

        try:
            thing.delete()
        except Exception as e:
            # If the resource is already missing, mission accomplished.
            if not self.not_found_exception(e):
                raise

    def _wait_for_cleanups(self):
        """To handle async delete actions, a list of waits is added
        which will be iterated over as the last step of clearing the
        cleanup queue. That way all the delete calls are made up front
        and the tests won't succeed unless the deletes are eventually
        successful. This is the same basic approach used in the api tests to
        limit cleanup execution time except here it is multi-resource,
        because of the nature of the scenario tests.
        """
        for wait in self.cleanup_waits:
            self.delete_timeout(**wait)

    def addCleanup_with_wait(self, things, thing_id,
                             error_status='ERROR',
                             exc_type=nova_exceptions.NotFound,
                             cleanup_callable=None, cleanup_args=None,
                             cleanup_kwargs=None):
        """Adds wait for ansyc resource deletion at the end of cleanups

        @param things: type of the resource to delete
        @param thing_id:
        @param error_status: see manager.delete_timeout()
        @param exc_type: see manager.delete_timeout()
        @param cleanup_callable: method to load pass to self.addCleanup with
            the following *cleanup_args, **cleanup_kwargs.
            usually a delete method. if not used, will try to use:
            things.delete(thing_id)
        """
        if cleanup_args is None:
            cleanup_args = []
        if cleanup_kwargs is None:
            cleanup_kwargs = {}
        if cleanup_callable is None:
            LOG.debug("no delete method passed. using {rclass}.delete({id}) as"
                      " default".format(rclass=things, id=thing_id))
            self.addCleanup(things.delete, thing_id)
        else:
            self.addCleanup(cleanup_callable, *cleanup_args, **cleanup_kwargs)
        wait_dict = {
            'things': things,
            'thing_id': thing_id,
            'error_status': error_status,
            'not_found_exception': exc_type,
        }
        self.cleanup_waits.append(wait_dict)

    def status_timeout(self, things, thing_id, expected_status,
                       error_status='ERROR',
                       not_found_exception=nova_exceptions.NotFound):
        """
        Given a thing and an expected status, do a loop, sleeping
        for a configurable amount of time, checking for the
        expected status to show. At any time, if the returned
        status of the thing is ERROR, fail out.
        """
        self._status_timeout(things, thing_id,
                             expected_status=expected_status,
                             error_status=error_status,
                             not_found_exception=not_found_exception)

    def delete_timeout(self, things, thing_id,
                       error_status='ERROR',
                       not_found_exception=nova_exceptions.NotFound):
        """
        Given a thing, do a loop, sleeping
        for a configurable amount of time, checking for the
        deleted status to show. At any time, if the returned
        status of the thing is ERROR, fail out.
        """
        self._status_timeout(things,
                             thing_id,
                             allow_notfound=True,
                             error_status=error_status,
                             not_found_exception=not_found_exception)

    def _status_timeout(self,
                        things,
                        thing_id,
                        expected_status=None,
                        allow_notfound=False,
                        error_status='ERROR',
                        not_found_exception=nova_exceptions.NotFound):

        log_status = expected_status if expected_status else ''
        if allow_notfound:
            log_status += ' or NotFound' if log_status != '' else 'NotFound'

        def check_status():
            # python-novaclient has resources available to its client
            # that all implement a get() method taking an identifier
            # for the singular resource to retrieve.
            try:
                thing = things.get(thing_id)
            except not_found_exception:
                if allow_notfound:
                    return True
                raise
            except Exception as e:
                if allow_notfound and self.not_found_exception(e):
                    return True
                raise

            new_status = thing.status

            # Some components are reporting error status in lower case
            # so case sensitive comparisons can really mess things
            # up.
            if new_status.lower() == error_status.lower():
                message = ("%s failed to get to expected status (%s). "
                           "In %s state.") % (thing, expected_status,
                                              new_status)
                raise exceptions.BuildErrorException(message,
                                                     server_id=thing_id)
            elif new_status == expected_status and expected_status is not None:
                return True  # All good.
            LOG.debug("Waiting for %s to get to %s status. "
                      "Currently in %s status",
                      thing, log_status, new_status)
        if not tempest.test.call_until_true(
            check_status,
            CONF.compute.build_timeout,
            CONF.compute.build_interval):
            message = ("Timed out waiting for thing %s "
                       "to become %s") % (thing_id, log_status)
            raise exceptions.TimeoutException(message)

    def _create_loginable_secgroup_rule_nova(self, client=None,
                                             secgroup_id=None):
        if client is None:
            client = self.compute_client
        if secgroup_id is None:
            sgs = client.security_groups.list()
            for sg in sgs:
                if sg.name == 'default':
                    secgroup_id = sg.id

        # These rules are intended to permit inbound ssh and icmp
        # traffic from all sources, so no group_id is provided.
        # Setting a group_id would only permit traffic from ports
        # belonging to the same security group.
        rulesets = [
            {
                # ssh
                'ip_protocol': 'tcp',
                'from_port': 22,
                'to_port': 22,
                'cidr': '0.0.0.0/0',
            },
            {
<<<<<<< HEAD
                # ssh6
=======
                # ssh -6
>>>>>>> eb1cb542
                'ip_protocol': 'tcp',
                'from_port': 22,
                'to_port': 22,
                'cidr': '::/0',
            },
            {
                # ping
                'ip_protocol': 'icmp',
                'from_port': -1,
                'to_port': -1,
                'cidr': '0.0.0.0/0',
            },
            {
                # ping6
                'ip_protocol': 'icmp',
                'from_port': -1,
                'to_port': -1,
                'cidr': '::/0',
            }
        ]
        rules = list()
        for ruleset in rulesets:
            sg_rule = client.security_group_rules.create(secgroup_id,
                                                         **ruleset)
            self.addCleanup(self.delete_wrapper, sg_rule)
            rules.append(sg_rule)
        return rules

    def _create_security_group_nova(self, client=None,
                                    namestart='secgroup-smoke-'):
        if client is None:
            client = self.compute_client
        # Create security group
        sg_name = data_utils.rand_name(namestart)
        sg_desc = sg_name + " description"
        secgroup = client.security_groups.create(sg_name, sg_desc)
        self.assertEqual(secgroup.name, sg_name)
        self.assertEqual(secgroup.description, sg_desc)
        self.addCleanup(self.delete_wrapper, secgroup)

        # Add rules to the security group
        self._create_loginable_secgroup_rule_nova(client, secgroup.id)

        return secgroup

    def rebuild_server(self, server, client=None, image=None,
                       preserve_ephemeral=False, wait=True,
                       rebuild_kwargs=None):
        if client is None:
            client = self.compute_client
        if image is None:
            image = CONF.compute.image_ref
        rebuild_kwargs = rebuild_kwargs or {}

        LOG.debug("Rebuilding server (name: %s, image: %s, preserve eph: %s)",
                  server.name, image, preserve_ephemeral)
        server.rebuild(image, preserve_ephemeral=preserve_ephemeral,
                       **rebuild_kwargs)
        if wait:
            self.status_timeout(client.servers, server.id, 'ACTIVE')

    def create_server(self, client=None, name=None, image=None, flavor=None,
                      wait_on_boot=True, wait_on_delete=True,
                      create_kwargs=None):
        """Creates VM instance.

        @param client: compute client to create the instance
        @param image: image from which to create the instance
        @param wait_on_boot: wait for status ACTIVE before continue
        @param wait_on_delete: force synchronous delete on cleanup
        @param create_kwargs: additional details for instance creation
        @return: client.server object
        """
        if client is None:
            client = self.compute_client
        if name is None:
            name = data_utils.rand_name('scenario-server-')
        if image is None:
            image = CONF.compute.image_ref
        if flavor is None:
            flavor = CONF.compute.flavor_ref
        if create_kwargs is None:
            create_kwargs = {}

        fixed_network_name = CONF.compute.fixed_network_name
        if 'nics' not in create_kwargs and fixed_network_name:
            networks = client.networks.list()
            # If several networks found, set the NetID on which to connect the
            # server to avoid the following error "Multiple possible networks
            # found, use a Network ID to be more specific."
            # See Tempest #1250866
            if len(networks) > 1:
                for network in networks:
                    if network.label == fixed_network_name:
                        create_kwargs['nics'] = [{'net-id': network.id}]
                        break
                # If we didn't find the network we were looking for :
                else:
                    msg = ("The network on which the NIC of the server must "
                           "be connected can not be found : "
                           "fixed_network_name=%s. Starting instance without "
                           "specifying a network.") % fixed_network_name
                    LOG.info(msg)

        LOG.debug("Creating a server (name: %s, image: %s, flavor: %s)",
                  name, image, flavor)
        server = client.servers.create(name, image, flavor, **create_kwargs)
        self.assertEqual(server.name, name)
        if wait_on_delete:
            self.addCleanup(self.delete_timeout,
                            self.compute_client.servers,
                            server.id)
        self.addCleanup_with_wait(self.compute_client.servers, server.id,
                                  cleanup_callable=self.delete_wrapper,
                                  cleanup_args=[server])
        if wait_on_boot:
            self.status_timeout(client.servers, server.id, 'ACTIVE')
        # The instance retrieved on creation is missing network
        # details, necessitating retrieval after it becomes active to
        # ensure correct details.
        server = client.servers.get(server.id)
        LOG.debug("Created server: %s", server)
        return server

    def create_volume(self, client=None, size=1, name=None,
                      snapshot_id=None, imageRef=None, volume_type=None,
                      wait_on_delete=True):
        if client is None:
            client = self.volume_client
        if name is None:
            name = data_utils.rand_name('scenario-volume-')
        LOG.debug("Creating a volume (size: %s, name: %s)", size, name)
        volume = client.volumes.create(size=size, display_name=name,
                                       snapshot_id=snapshot_id,
                                       imageRef=imageRef,
                                       volume_type=volume_type)
        if wait_on_delete:
            self.addCleanup(self.delete_timeout,
                            self.volume_client.volumes,
                            volume.id)
        self.addCleanup_with_wait(self.volume_client.volumes, volume.id,
                                  exc_type=cinder_exceptions.NotFound)
        self.assertEqual(name, volume.display_name)
        self.status_timeout(client.volumes, volume.id, 'available')
        LOG.debug("Created volume: %s", volume)
        return volume

    def create_server_snapshot(self, server, compute_client=None,
                               image_client=None, name=None):
        if compute_client is None:
            compute_client = self.compute_client
        if image_client is None:
            image_client = self.image_client
        if name is None:
            name = data_utils.rand_name('scenario-snapshot-')
        LOG.debug("Creating a snapshot image for server: %s", server.name)
        image_id = compute_client.servers.create_image(server, name)
        self.addCleanup_with_wait(self.image_client.images, image_id,
                                  exc_type=glanceclient.exc.HTTPNotFound)
        self.status_timeout(image_client.images, image_id, 'active')
        snapshot_image = image_client.images.get(image_id)
        self.assertEqual(name, snapshot_image.name)
        LOG.debug("Created snapshot image %s for server %s",
                  snapshot_image.name, server.name)
        return snapshot_image

    def create_keypair(self, client=None, name=None):
        if client is None:
            client = self.compute_client
        if name is None:
            name = data_utils.rand_name('scenario-keypair-')
        keypair = client.keypairs.create(name)
        self.assertEqual(keypair.name, name)
        self.addCleanup(self.delete_wrapper, keypair)
        return keypair

    def get_remote_client(self, server_or_ip, username=None, private_key=None):
        if isinstance(server_or_ip, six.string_types):
            ip = server_or_ip
        else:
            network_name_for_ssh = CONF.compute.network_for_ssh
            ip = server_or_ip.networks[network_name_for_ssh][0]
        if username is None:
            username = CONF.scenario.ssh_user
        if private_key is None:
            private_key = self.keypair.private_key
        linux_client = remote_client.RemoteClient(ip, username,
                                                  pkey=private_key)
        try:
            linux_client.validate_authentication()
        except exceptions.SSHTimeout:
            LOG.exception('ssh connection to %s failed' % ip)
            debug.log_net_debug()
            raise

        return linux_client

    def _log_console_output(self, servers=None):
        if not CONF.compute_feature_enabled.console_output:
            LOG.debug('Console output not supported, cannot log')
            return
        if not servers:
            servers = self.compute_client.servers.list()
        for server in servers:
            LOG.debug('Console output for %s', server.id)
            LOG.debug(server.get_console_output())

    def wait_for_volume_status(self, status):
        volume_id = self.volume.id
        self.status_timeout(
            self.volume_client.volumes, volume_id, status)

    def _image_create(self, name, fmt, path, properties=None):
        if properties is None:
            properties = {}
        name = data_utils.rand_name('%s-' % name)
        image_file = open(path, 'rb')
        self.addCleanup(image_file.close)
        params = {
            'name': name,
            'container_format': fmt,
            'disk_format': fmt,
            'is_public': 'False',
        }
        params.update(properties)
        image = self.image_client.images.create(**params)
        self.addCleanup(self.image_client.images.delete, image)
        self.assertEqual("queued", image.status)
        image.update(data=image_file)
        return image.id

    def glance_image_create(self):
        img_path = CONF.scenario.img_dir + "/" + CONF.scenario.img_file
        aki_img_path = CONF.scenario.img_dir + "/" + CONF.scenario.aki_img_file
        ari_img_path = CONF.scenario.img_dir + "/" + CONF.scenario.ari_img_file
        ami_img_path = CONF.scenario.img_dir + "/" + CONF.scenario.ami_img_file
        img_container_format = CONF.scenario.img_container_format
        img_disk_format = CONF.scenario.img_disk_format
        LOG.debug("paths: img: %s, container_fomat: %s, disk_format: %s, "
                  "ami: %s, ari: %s, aki: %s" %
                  (img_path, img_container_format, img_disk_format,
                   ami_img_path, ari_img_path, aki_img_path))
        try:
            self.image = self._image_create('scenario-img',
                                            img_container_format,
                                            img_path,
                                            properties={'disk_format':
                                                        img_disk_format})
        except IOError:
            LOG.debug("A qcow2 image was not found. Try to get a uec image.")
            kernel = self._image_create('scenario-aki', 'aki', aki_img_path)
            ramdisk = self._image_create('scenario-ari', 'ari', ari_img_path)
            properties = {
                'properties': {'kernel_id': kernel, 'ramdisk_id': ramdisk}
            }
            self.image = self._image_create('scenario-ami', 'ami',
                                            path=ami_img_path,
                                            properties=properties)
        LOG.debug("image:%s" % self.image)


# power/provision states as of icehouse
class BaremetalPowerStates(object):
    """Possible power states of an Ironic node."""
    POWER_ON = 'power on'
    POWER_OFF = 'power off'
    REBOOT = 'rebooting'
    SUSPEND = 'suspended'


class BaremetalProvisionStates(object):
    """Possible provision states of an Ironic node."""
    NOSTATE = None
    INIT = 'initializing'
    ACTIVE = 'active'
    BUILDING = 'building'
    DEPLOYWAIT = 'wait call-back'
    DEPLOYING = 'deploying'
    DEPLOYFAIL = 'deploy failed'
    DEPLOYDONE = 'deploy complete'
    DELETING = 'deleting'
    DELETED = 'deleted'
    ERROR = 'error'


class BaremetalScenarioTest(OfficialClientTest):
    @classmethod
    def setUpClass(cls):
        super(BaremetalScenarioTest, cls).setUpClass()

        if (not CONF.service_available.ironic or
           not CONF.baremetal.driver_enabled):
            msg = 'Ironic not available or Ironic compute driver not enabled'
            raise cls.skipException(msg)

        # use an admin client manager for baremetal client
        admin_creds = cls.admin_credentials()
        manager = clients.OfficialClientManager(credentials=admin_creds)
        cls.baremetal_client = manager.baremetal_client

        # allow any issues obtaining the node list to raise early
        cls.baremetal_client.node.list()

    def _node_state_timeout(self, node_id, state_attr,
                            target_states, timeout=10, interval=1):
        if not isinstance(target_states, list):
            target_states = [target_states]

        def check_state():
            node = self.get_node(node_id=node_id)
            if getattr(node, state_attr) in target_states:
                return True
            return False

        if not tempest.test.call_until_true(
            check_state, timeout, interval):
            msg = ("Timed out waiting for node %s to reach %s state(s) %s" %
                   (node_id, state_attr, target_states))
            raise exceptions.TimeoutException(msg)

    def wait_provisioning_state(self, node_id, state, timeout):
        self._node_state_timeout(
            node_id=node_id, state_attr='provision_state',
            target_states=state, timeout=timeout)

    def wait_power_state(self, node_id, state):
        self._node_state_timeout(
            node_id=node_id, state_attr='power_state',
            target_states=state, timeout=CONF.baremetal.power_timeout)

    def wait_node(self, instance_id):
        """Waits for a node to be associated with instance_id."""
        from ironicclient import exc as ironic_exceptions

        def _get_node():
            node = None
            try:
                node = self.get_node(instance_id=instance_id)
            except ironic_exceptions.HTTPNotFound:
                pass
            return node is not None

        if not tempest.test.call_until_true(
            _get_node, CONF.baremetal.association_timeout, 1):
            msg = ('Timed out waiting to get Ironic node by instance id %s'
                   % instance_id)
            raise exceptions.TimeoutException(msg)

    def get_node(self, node_id=None, instance_id=None):
        if node_id:
            return self.baremetal_client.node.get(node_id)
        elif instance_id:
            return self.baremetal_client.node.get_by_instance_uuid(instance_id)

    def get_ports(self, node_id):
        ports = []
        for port in self.baremetal_client.node.list_ports(node_id):
            ports.append(self.baremetal_client.port.get(port.uuid))
        return ports

    def add_keypair(self):
        self.keypair = self.create_keypair()

    def verify_connectivity(self, ip=None):
        if ip:
            dest = self.get_remote_client(ip)
        else:
            dest = self.get_remote_client(self.instance)
        dest.validate_authentication()

    def boot_instance(self):
        create_kwargs = {
            'key_name': self.keypair.id
        }
        self.instance = self.create_server(
            wait_on_boot=False, create_kwargs=create_kwargs)

        self.addCleanup_with_wait(self.compute_client.servers,
                                  self.instance.id,
                                  cleanup_callable=self.delete_wrapper,
                                  cleanup_args=[self.instance])

        self.wait_node(self.instance.id)
        self.node = self.get_node(instance_id=self.instance.id)

        self.wait_power_state(self.node.uuid, BaremetalPowerStates.POWER_ON)

        self.wait_provisioning_state(
            self.node.uuid,
            [BaremetalProvisionStates.DEPLOYWAIT,
             BaremetalProvisionStates.ACTIVE],
            timeout=15)

        self.wait_provisioning_state(self.node.uuid,
                                     BaremetalProvisionStates.ACTIVE,
                                     timeout=CONF.baremetal.active_timeout)

        self.status_timeout(
            self.compute_client.servers, self.instance.id, 'ACTIVE')

        self.node = self.get_node(instance_id=self.instance.id)
        self.instance = self.compute_client.servers.get(self.instance.id)

    def terminate_instance(self):
        self.instance.delete()
        self.wait_power_state(self.node.uuid, BaremetalPowerStates.POWER_OFF)
        self.wait_provisioning_state(
            self.node.uuid,
            BaremetalProvisionStates.NOSTATE,
            timeout=CONF.baremetal.unprovision_timeout)


class EncryptionScenarioTest(OfficialClientTest):
    """
    Base class for encryption scenario tests
    """

    @classmethod
    def setUpClass(cls):
        super(EncryptionScenarioTest, cls).setUpClass()

        # use admin credentials to create encrypted volume types
        admin_creds = cls.admin_credentials()
        manager = clients.OfficialClientManager(credentials=admin_creds)
        cls.admin_volume_client = manager.volume_client

    def _wait_for_volume_status(self, status):
        self.status_timeout(
            self.volume_client.volumes, self.volume.id, status)

    def nova_boot(self):
        self.keypair = self.create_keypair()
        create_kwargs = {'key_name': self.keypair.name}
        self.server = self.create_server(self.compute_client,
                                         image=self.image,
                                         create_kwargs=create_kwargs)

    def create_volume_type(self, client=None, name=None):
        if not client:
            client = self.admin_volume_client
        if not name:
            name = 'generic'
        randomized_name = data_utils.rand_name('scenario-type-' + name + '-')
        LOG.debug("Creating a volume type: %s", randomized_name)
        volume_type = client.volume_types.create(randomized_name)
        self.addCleanup(client.volume_types.delete, volume_type.id)
        return volume_type

    def create_encryption_type(self, client=None, type_id=None, provider=None,
                               key_size=None, cipher=None,
                               control_location=None):
        if not client:
            client = self.admin_volume_client
        if not type_id:
            volume_type = self.create_volume_type()
            type_id = volume_type.id
        LOG.debug("Creating an encryption type for volume type: %s", type_id)
        client.volume_encryption_types.create(type_id,
                                              {'provider': provider,
                                               'key_size': key_size,
                                               'cipher': cipher,
                                               'control_location':
                                               control_location})

    def nova_volume_attach(self):
        attach_volume_client = self.compute_client.volumes.create_server_volume
        volume = attach_volume_client(self.server.id,
                                      self.volume.id,
                                      '/dev/vdb')
        self.assertEqual(self.volume.id, volume.id)
        self._wait_for_volume_status('in-use')

    def nova_volume_detach(self):
        detach_volume_client = self.compute_client.volumes.delete_server_volume
        detach_volume_client(self.server.id, self.volume.id)
        self._wait_for_volume_status('available')

        volume = self.volume_client.volumes.get(self.volume.id)
        self.assertEqual('available', volume.status)


class NetworkScenarioTest(OfficialClientTest):
    """
    Base class for network scenario tests
    """
    _ip_version = 4

    @classmethod
    def check_preconditions(cls):
        if (CONF.service_available.neutron):
            cls.enabled = True
            # verify that neutron_available is telling the truth
            try:
                cls.network_client.list_networks()
            except exc.EndpointNotFound:
                cls.enabled = False
                raise
        else:
            cls.enabled = False
            msg = 'Neutron not available'
            raise cls.skipException(msg)

    @classmethod
    def setUpClass(cls):
        super(NetworkScenarioTest, cls).setUpClass()
        cls.tenant_id = cls.manager.identity_client.tenant_id

    def _create_network(self, tenant_id, namestart='network-smoke-'):
        name = data_utils.rand_name(namestart)
        body = dict(
            network=dict(
                name=name,
                tenant_id=tenant_id,
            ),
        )
        result = self.network_client.create_network(body=body)
        network = net_common.DeletableNetwork(client=self.network_client,
                                              **result['network'])
        self.assertEqual(network.name, name)
        self.addCleanup(self.delete_wrapper, network)
        return network

    def _list_networks(self, **kwargs):
        nets = self.network_client.list_networks(**kwargs)
        return nets['networks']

    def _list_subnets(self, **kwargs):
        subnets = self.network_client.list_subnets(**kwargs)
        return subnets['subnets']

    def _list_routers(self, **kwargs):
        routers = self.network_client.list_routers(**kwargs)
        return routers['routers']

    def _list_ports(self, **kwargs):
        ports = self.network_client.list_ports(**kwargs)
        return ports['ports']

    def _get_tenant_own_network_num(self, tenant_id):
        nets = self._list_networks(tenant_id=tenant_id)
        return len(nets)

    def _get_tenant_own_subnet_num(self, tenant_id):
        subnets = self._list_subnets(tenant_id=tenant_id)
        return len(subnets)

    def _get_tenant_own_port_num(self, tenant_id):
        ports = self._list_ports(tenant_id=tenant_id)
        return len(ports)

    def _create_subnet(self, network, namestart='subnet-smoke-',
                       net_max_bits=0, **kwargs):
        """
        Create a subnet for the given network within the cidr block
        configured for tenant networks.
        """

        def cidr_in_use(cidr, tenant_id):
            """
            :return True if subnet with cidr already exist in tenant
                False else
            """
            cidr_in_use = self._list_subnets(tenant_id=tenant_id, cidr=cidr)
            return len(cidr_in_use) != 0

        if self._ip_version == 6:
            tenant_cidr = netaddr.IPNetwork(CONF.network.tenant_network_v6_cidr)
            network_prefix = CONF.network.tenant_network_v6_mask_bits
        else:
            tenant_cidr = netaddr.IPNetwork(CONF.network.tenant_network_cidr)
            network_prefix = CONF.network.tenant_network_mask_bits
        if net_max_bits:
            network_prefix = net_max_bits
        result = None
        # Repeatedly attempt subnet creation with sequential cidr
        # blocks until an unallocated block is found.
        for subnet_cidr in tenant_cidr.subnet(network_prefix):
            str_cidr = str(subnet_cidr)
            if cidr_in_use(str_cidr, tenant_id=network.tenant_id):
                continue

            body = dict(
                subnet=dict(
                    name=data_utils.rand_name(namestart),
                    ip_version=self._ip_version,
                    network_id=network.id,
                    tenant_id=network.tenant_id,
                    cidr=str_cidr,
                ),
            )
            body['subnet'].update(kwargs)
            try:
                result = self.network_client.create_subnet(body=body)
                break
            except exc.NeutronClientException as e:
                is_overlapping_cidr = 'overlaps with another subnet' in str(e)
                if not is_overlapping_cidr:
                    raise
        self.assertIsNotNone(result, 'Unable to allocate tenant network')
        subnet = net_common.DeletableSubnet(client=self.network_client,
                                            **result['subnet'])
        self.assertEqual(subnet.cidr, str_cidr)
        self.addCleanup(self.delete_wrapper, subnet)
        return subnet

    def _create_port(self, network, namestart='port-quotatest-', **kwargs):
        name = data_utils.rand_name(namestart)
        body = dict(
            port=dict(name=name,
                      network_id=network.id,
                      tenant_id=network.tenant_id))
        body['port'].update(kwargs)
        result = self.network_client.create_port(body=body)
        self.assertIsNotNone(result, 'Unable to allocate port')
        port = net_common.DeletablePort(client=self.network_client,
                                        **result['port'])
        self.addCleanup(self.delete_wrapper, port)
        return port

    def _get_server_port_id(self, server, ip_addr=None):
        ports = self._list_ports(device_id=server.id, fixed_ip=ip_addr)
        self.assertEqual(len(ports), 1,
                         "Unable to determine which port to target.")
        return ports[0]['id']

    def _create_floating_ip(self, thing, external_network_id, port_id=None):
        if not port_id:
            port_id = self._get_server_port_id(thing)
        body = dict(
            floatingip=dict(
                floating_network_id=external_network_id,
                port_id=port_id,
                tenant_id=thing.tenant_id,
            )
        )
        result = self.network_client.create_floatingip(body=body)
        floating_ip = net_common.DeletableFloatingIp(
            client=self.network_client,
            **result['floatingip'])
        self.addCleanup(self.delete_wrapper, floating_ip)
        return floating_ip

    def _associate_floating_ip(self, floating_ip, server):
        port_id = self._get_server_port_id(server)
        floating_ip.update(port_id=port_id)
        self.assertEqual(port_id, floating_ip.port_id)
        return floating_ip

    def _disassociate_floating_ip(self, floating_ip):
        """
        :param floating_ip: type DeletableFloatingIp
        """
        floating_ip.update(port_id=None)
        self.assertIsNone(floating_ip.port_id)
        return floating_ip

    def _ping_ip_address(self, ip_address, should_succeed=True):
        ping_cmd = 'ping' if self._ip_version == 4 else 'ping6'
        cmd = [ping_cmd, '-c1', '-w1', ip_address]

        def ping():
            proc = subprocess.Popen(cmd,
                                    stdout=subprocess.PIPE,
                                    stderr=subprocess.PIPE)
            proc.wait()
            return (proc.returncode == 0) == should_succeed

        return tempest.test.call_until_true(
            ping, CONF.compute.ping_timeout, 1)

    def _create_pool(self, lb_method, protocol, subnet_id):
        """Wrapper utility that returns a test pool."""
        name = data_utils.rand_name('pool-')
        body = {
            "pool": {
                "protocol": protocol,
                "name": name,
                "subnet_id": subnet_id,
                "lb_method": lb_method
            }
        }
        resp = self.network_client.create_pool(body=body)
        pool = net_common.DeletablePool(client=self.network_client,
                                        **resp['pool'])
        self.assertEqual(pool['name'], name)
        self.addCleanup(self.delete_wrapper, pool)
        return pool

    def _create_member(self, address, protocol_port, pool_id):
        """Wrapper utility that returns a test member."""
        body = {
            "member": {
                "protocol_port": protocol_port,
                "pool_id": pool_id,
                "address": address
            }
        }
        resp = self.network_client.create_member(body)
        member = net_common.DeletableMember(client=self.network_client,
                                            **resp['member'])
        self.addCleanup(self.delete_wrapper, member)
        return member

    def _create_vip(self, protocol, protocol_port, subnet_id, pool_id):
        """Wrapper utility that returns a test vip."""
        name = data_utils.rand_name('vip-')
        body = {
            "vip": {
                "protocol": protocol,
                "name": name,
                "subnet_id": subnet_id,
                "pool_id": pool_id,
                "protocol_port": protocol_port
            }
        }
        resp = self.network_client.create_vip(body)
        vip = net_common.DeletableVip(client=self.network_client,
                                      **resp['vip'])
        self.assertEqual(vip['name'], name)
        self.addCleanup(self.delete_wrapper, vip)
        return vip

    def _check_vm_connectivity(self, ip_address,
                               username=None,
                               private_key=None,
                               should_connect=True):
        """
        :param ip_address: server to test against
        :param username: server's ssh username
        :param private_key: server's ssh private key to be used
        :param should_connect: True/False indicates positive/negative test
            positive - attempt ping and ssh
            negative - attempt ping and fail if succeed

        :raises: AssertError if the result of the connectivity check does
            not match the value of the should_connect param
        """
        if should_connect:
            msg = "Timed out waiting for %s to become reachable" % ip_address
        else:
            msg = "ip address %s is reachable" % ip_address
        self.assertTrue(self._ping_ip_address(ip_address,
                                              should_succeed=should_connect),
                        msg=msg)
        if should_connect:
            # no need to check ssh for negative connectivity
            self.get_remote_client(ip_address, username, private_key)

    def _check_public_network_connectivity(self, ip_address, username,
                                           private_key, should_connect=True,
                                           msg=None, servers=None):
        # The target login is assumed to have been configured for
        # key-based authentication by cloud-init.
        LOG.debug('checking network connections to IP %s with user: %s' %
                  (ip_address, username))
        try:
            self._check_vm_connectivity(ip_address,
                                        username,
                                        private_key,
                                        should_connect=should_connect)
        except Exception as e:
            ex_msg = 'Public network connectivity check failed'
            if msg:
                ex_msg += ": " + msg
            LOG.exception(ex_msg)
            self._log_console_output(servers)
            # network debug is called as part of ssh init
            if not isinstance(e, exceptions.SSHTimeout):
                debug.log_net_debug()
            raise

    def _check_tenant_network_connectivity(self, server,
                                           username,
                                           private_key,
                                           should_connect=True,
                                           servers_for_debug=None):
        if not CONF.network.tenant_networks_reachable:
            msg = 'Tenant networks not configured to be reachable.'
            LOG.info(msg)
            return
        # The target login is assumed to have been configured for
        # key-based authentication by cloud-init.
        try:
            for net_name, ip_addresses in server.networks.iteritems():
                for ip_address in ip_addresses:
                    self._check_vm_connectivity(ip_address,
                                                username,
                                                private_key,
                                                should_connect=should_connect)
        except Exception as e:
            LOG.exception('Tenant network connectivity check failed')
            self._log_console_output(servers_for_debug)
            # network debug is called as part of ssh init
            if not isinstance(e, exceptions.SSHTimeout):
                debug.log_net_debug()
            raise

    def _check_remote_connectivity(self, source, dest, should_succeed=True):
        """
        check ping server via source ssh connection

        :param source: RemoteClient: an ssh connection from which to ping
        :param dest: and IP to ping against
        :param should_succeed: boolean should ping succeed or not
        :returns: boolean -- should_succeed == ping
        :returns: ping is false if ping failed
        """
        def ping_remote():
            try:
                source.ping_host(dest)
            except exceptions.SSHExecCommandFailed:
                LOG.warn('Failed to ping IP: %s via a ssh connection from: %s.'
                         % (dest, source.ssh_client.host))
                return not should_succeed
            return should_succeed

        return tempest.test.call_until_true(ping_remote,
                                            CONF.compute.ping_timeout,
                                            1)

    def _create_security_group_neutron(self, tenant_id, client=None,
                                       namestart='secgroup-smoke-'):
        if client is None:
            client = self.network_client
        secgroup = self._create_empty_security_group(namestart=namestart,
                                                     client=client,
                                                     tenant_id=tenant_id)

        # Add rules to the security group
        rules = self._create_loginable_secgroup_rule_neutron(secgroup=secgroup)
        for rule in rules:
            self.assertEqual(tenant_id, rule.tenant_id)
            self.assertEqual(secgroup.id, rule.security_group_id)
        return secgroup

    def _create_empty_security_group(self, tenant_id, client=None,
                                     namestart='secgroup-smoke-'):
        """Create a security group without rules.

        Default rules will be created:
         - IPv4 egress to any
         - IPv6 egress to any

        :param tenant_id: secgroup will be created in this tenant
        :returns: DeletableSecurityGroup -- containing the secgroup created
        """
        if client is None:
            client = self.network_client
        sg_name = data_utils.rand_name(namestart)
        sg_desc = sg_name + " description"
        sg_dict = dict(name=sg_name,
                       description=sg_desc)
        sg_dict['tenant_id'] = tenant_id
        body = dict(security_group=sg_dict)
        result = client.create_security_group(body=body)
        secgroup = net_common.DeletableSecurityGroup(
            client=client,
            **result['security_group']
        )
        self.assertEqual(secgroup.name, sg_name)
        self.assertEqual(tenant_id, secgroup.tenant_id)
        self.assertEqual(secgroup.description, sg_desc)
        self.addCleanup(self.delete_wrapper, secgroup)
        return secgroup

    def _default_security_group(self, tenant_id, client=None):
        """Get default secgroup for given tenant_id.

        :returns: DeletableSecurityGroup -- default secgroup for given tenant
        """
        if client is None:
            client = self.network_client
        sgs = [
            sg for sg in client.list_security_groups().values()[0]
            if sg['tenant_id'] == tenant_id and sg['name'] == 'default'
        ]
        msg = "No default security group for tenant %s." % (tenant_id)
        self.assertTrue(len(sgs) > 0, msg)
        if len(sgs) > 1:
            msg = "Found %d default security groups" % len(sgs)
            raise exc.NeutronClientNoUniqueMatch(msg=msg)
        return net_common.DeletableSecurityGroup(client=client,
                                                 **sgs[0])

    def _create_security_group_rule(self, client=None, secgroup=None,
                                    tenant_id=None, **kwargs):
        """Create a rule from a dictionary of rule parameters.

        Create a rule in a secgroup. if secgroup not defined will search for
        default secgroup in tenant_id.

        :param secgroup: type DeletableSecurityGroup.
        :param secgroup_id: search for secgroup by id
            default -- choose default secgroup for given tenant_id
        :param tenant_id: if secgroup not passed -- the tenant in which to
            search for default secgroup
        :param kwargs: a dictionary containing rule parameters:
            for example, to allow incoming ssh:
            rule = {
                    direction: 'ingress'
                    protocol:'tcp',
                    port_range_min: 22,
                    port_range_max: 22
                    }
        """
        if client is None:
            client = self.network_client
        if secgroup is None:
            secgroup = self._default_security_group(tenant_id)

        ruleset = dict(security_group_id=secgroup.id,
                       tenant_id=secgroup.tenant_id,
                       )
        ruleset.update(kwargs)

        body = dict(security_group_rule=dict(ruleset))
        sg_rule = client.create_security_group_rule(body=body)
        sg_rule = net_common.DeletableSecurityGroupRule(
            client=client,
            **sg_rule['security_group_rule']
        )
        self.addCleanup(self.delete_wrapper, sg_rule)
        self.assertEqual(secgroup.tenant_id, sg_rule.tenant_id)
        self.assertEqual(secgroup.id, sg_rule.security_group_id)

        return sg_rule

    def _create_loginable_secgroup_rule_neutron(self, client=None,
                                                secgroup=None):
        """These rules are intended to permit inbound ssh and icmp
        traffic from all sources, so no group_id is provided.
        Setting a group_id would only permit traffic from ports
        belonging to the same security group.
        """

        if client is None:
            client = self.network_client
        rules = []
        rulesets = [
            dict(
                # ssh
                protocol='tcp',
                port_range_min=22,
                port_range_max=22,
            ),
            dict(
                # ping
                protocol='icmp',
            )
        ]
        for ruleset in rulesets:
            for r_direction in ['ingress', 'egress']:
                ruleset['direction'] = r_direction
                try:
                    sg_rule = self._create_security_group_rule(
                        client=client, secgroup=secgroup, **ruleset)
                except exc.NeutronClientException as ex:
                    # if rule already exist - skip rule and continue
                    if not (ex.status_code is 409 and 'Security group rule'
                            ' already exists' in ex.message):
                        raise ex
                else:
                    self.assertEqual(r_direction, sg_rule.direction)
                    rules.append(sg_rule)

        return rules

    def _ssh_to_server(self, server, private_key):
        ssh_login = CONF.compute.image_ssh_user
        return self.get_remote_client(server,
                                      username=ssh_login,
                                      private_key=private_key)

    def _show_quota_network(self, tenant_id):
        quota = self.network_client.show_quota(tenant_id)
        return quota['quota']['network']

    def _show_quota_subnet(self, tenant_id):
        quota = self.network_client.show_quota(tenant_id)
        return quota['quota']['subnet']

    def _show_quota_port(self, tenant_id):
        quota = self.network_client.show_quota(tenant_id)
        return quota['quota']['port']

    def _get_router(self, tenant_id):
        """Retrieve a router for the given tenant id.

        If a public router has been configured, it will be returned.

        If a public router has not been configured, but a public
        network has, a tenant router will be created and returned that
        routes traffic to the public network.
        """
        router_id = CONF.network.public_router_id
        network_id = CONF.network.public_network_id
        if router_id:
            result = self.network_client.show_router(router_id)
            return net_common.AttributeDict(**result['router'])
        elif network_id:
            router = self._create_router(tenant_id)
            router.add_gateway(network_id)
            return router
        else:
            raise Exception("Neither of 'public_router_id' or "
                            "'public_network_id' has been defined.")

    def _create_router(self, tenant_id, namestart='router-smoke-'):
        name = data_utils.rand_name(namestart)
        body = dict(
            router=dict(
                name=name,
                admin_state_up=True,
                tenant_id=tenant_id,
            ),
        )
        result = self.network_client.create_router(body=body)
        router = net_common.DeletableRouter(client=self.network_client,
                                            **result['router'])
        self.assertEqual(router.name, name)
        self.addCleanup(self.delete_wrapper, router)
        return router

    def _create_networks(self, tenant_id=None):
        """Create a network with a subnet connected to a router.

        :returns: network, subnet, router
        """
        if tenant_id is None:
            tenant_id = self.tenant_id
        network = self._create_network(tenant_id)
        router = self._get_router(tenant_id)
        subnet = self._create_subnet(network)
        subnet.add_to_router(router.id)
        return network, subnet, router


class OrchestrationScenarioTest(OfficialClientTest):
    """
    Base class for orchestration scenario tests
    """

    @classmethod
    def setUpClass(cls):
        super(OrchestrationScenarioTest, cls).setUpClass()
        if not CONF.service_available.heat:
            raise cls.skipException("Heat support is required")

    @classmethod
    def credentials(cls):
        admin_creds = auth.get_default_credentials('identity_admin')
        creds = auth.get_default_credentials('user')
        admin_creds.tenant_name = creds.tenant_name
        return admin_creds

    def _load_template(self, base_file, file_name):
        filepath = os.path.join(os.path.dirname(os.path.realpath(base_file)),
                                file_name)
        with open(filepath) as f:
            return f.read()

    @classmethod
    def _stack_rand_name(cls):
        return data_utils.rand_name(cls.__name__ + '-')

    @classmethod
    def _get_default_network(cls):
        networks = cls.network_client.list_networks()
        for net in networks['networks']:
            if net['name'] == CONF.compute.fixed_network_name:
                return net

    @staticmethod
    def _stack_output(stack, output_key):
        """Return a stack output value for a given key."""
        return next((o['output_value'] for o in stack.outputs
                    if o['output_key'] == output_key), None)

    def _ping_ip_address(self, ip_address, should_succeed=True):
        cmd = ['ping', '-c1', '-w1', ip_address]

        def ping():
            proc = subprocess.Popen(cmd,
                                    stdout=subprocess.PIPE,
                                    stderr=subprocess.PIPE)
            proc.wait()
            return (proc.returncode == 0) == should_succeed

        return tempest.test.call_until_true(
            ping, CONF.orchestration.build_timeout, 1)

    def _wait_for_resource_status(self, stack_identifier, resource_name,
                                  status, failure_pattern='^.*_FAILED$'):
        """Waits for a Resource to reach a given status."""
        fail_regexp = re.compile(failure_pattern)
        build_timeout = CONF.orchestration.build_timeout
        build_interval = CONF.orchestration.build_interval

        start = timeutils.utcnow()
        while timeutils.delta_seconds(start,
                                      timeutils.utcnow()) < build_timeout:
            try:
                res = self.client.resources.get(
                    stack_identifier, resource_name)
            except heat_exceptions.HTTPNotFound:
                # ignore this, as the resource may not have
                # been created yet
                pass
            else:
                if res.resource_status == status:
                    return
                if fail_regexp.search(res.resource_status):
                    raise exceptions.StackResourceBuildErrorException(
                        resource_name=res.resource_name,
                        stack_identifier=stack_identifier,
                        resource_status=res.resource_status,
                        resource_status_reason=res.resource_status_reason)
            time.sleep(build_interval)

        message = ('Resource %s failed to reach %s status within '
                   'the required time (%s s).' %
                   (res.resource_name, status, build_timeout))
        raise exceptions.TimeoutException(message)

    def _wait_for_stack_status(self, stack_identifier, status,
                               failure_pattern='^.*_FAILED$'):
        """
        Waits for a Stack to reach a given status.

        Note this compares the full $action_$status, e.g
        CREATE_COMPLETE, not just COMPLETE which is exposed
        via the status property of Stack in heatclient
        """
        fail_regexp = re.compile(failure_pattern)
        build_timeout = CONF.orchestration.build_timeout
        build_interval = CONF.orchestration.build_interval

        start = timeutils.utcnow()
        while timeutils.delta_seconds(start,
                                      timeutils.utcnow()) < build_timeout:
            try:
                stack = self.client.stacks.get(stack_identifier)
            except heat_exceptions.HTTPNotFound:
                # ignore this, as the stackource may not have
                # been created yet
                pass
            else:
                if stack.stack_status == status:
                    return
                if fail_regexp.search(stack.stack_status):
                    raise exceptions.StackBuildErrorException(
                        stack_identifier=stack_identifier,
                        stack_status=stack.stack_status,
                        stack_status_reason=stack.stack_status_reason)
            time.sleep(build_interval)

        message = ('Stack %s failed to reach %s status within '
                   'the required time (%s s).' %
                   (stack.stack_name, status, build_timeout))
        raise exceptions.TimeoutException(message)

    def _stack_delete(self, stack_identifier):
        try:
            self.client.stacks.delete(stack_identifier)
        except heat_exceptions.HTTPNotFound:
            pass


class SwiftScenarioTest(ScenarioTest):
    """
    Provide harness to do Swift scenario tests.

    Subclasses implement the tests that use the methods provided by this
    class.
    """

    @classmethod
    def setUpClass(cls):
        cls.set_network_resources()
        super(SwiftScenarioTest, cls).setUpClass()
        if not CONF.service_available.swift:
            skip_msg = ("%s skipped as swift is not available" %
                        cls.__name__)
            raise cls.skipException(skip_msg)
        # Clients for Swift
        cls.account_client = cls.manager.account_client
        cls.container_client = cls.manager.container_client
        cls.object_client = cls.manager.object_client

    def _get_swift_stat(self):
        """get swift status for our user account."""
        self.account_client.list_account_containers()
        LOG.debug('Swift status information obtained successfully')

    def _create_container(self, container_name=None):
        name = container_name or data_utils.rand_name(
            'swift-scenario-container')
        self.container_client.create_container(name)
        # look for the container to assure it is created
        self._list_and_check_container_objects(name)
        LOG.debug('Container %s created' % (name))
        return name

    def _delete_container(self, container_name):
        self.container_client.delete_container(container_name)
        LOG.debug('Container %s deleted' % (container_name))

    def _upload_object_to_container(self, container_name, obj_name=None):
        obj_name = obj_name or data_utils.rand_name('swift-scenario-object')
        obj_data = data_utils.arbitrary_string()
        self.object_client.create_object(container_name, obj_name, obj_data)
        return obj_name, obj_data

    def _delete_object(self, container_name, filename):
        self.object_client.delete_object(container_name, filename)
        self._list_and_check_container_objects(container_name,
                                               not_present_obj=[filename])

    def _list_and_check_container_objects(self, container_name,
                                          present_obj=None,
                                          not_present_obj=None):
        """
        List objects for a given container and assert which are present and
        which are not.
        """
        if present_obj is None:
            present_obj = []
        if not_present_obj is None:
            not_present_obj = []
        _, object_list = self.container_client.list_container_contents(
            container_name)
        if present_obj:
            for obj in present_obj:
                self.assertIn(obj, object_list)
        if not_present_obj:
            for obj in not_present_obj:
                self.assertNotIn(obj, object_list)

    def _change_container_acl(self, container_name, acl):
        metadata_param = {'metadata_prefix': 'x-container-',
                          'metadata': {'read': acl}}
        self.container_client.update_container_metadata(container_name,
                                                        **metadata_param)
        resp, _ = self.container_client.list_container_metadata(container_name)
        self.assertEqual(resp['x-container-read'], acl)

    def _download_and_verify(self, container_name, obj_name, expected_data):
        _, obj = self.object_client.get_object(container_name, obj_name)
        self.assertEqual(obj, expected_data)<|MERGE_RESOLUTION|>--- conflicted
+++ resolved
@@ -1147,11 +1147,7 @@
                 'cidr': '0.0.0.0/0',
             },
             {
-<<<<<<< HEAD
-                # ssh6
-=======
                 # ssh -6
->>>>>>> eb1cb542
                 'ip_protocol': 'tcp',
                 'from_port': 22,
                 'to_port': 22,
@@ -1809,8 +1805,7 @@
         return floating_ip
 
     def _ping_ip_address(self, ip_address, should_succeed=True):
-        ping_cmd = 'ping' if self._ip_version == 4 else 'ping6'
-        cmd = [ping_cmd, '-c1', '-w1', ip_address]
+        cmd = ['ping', '-c1', '-w1', ip_address]
 
         def ping():
             proc = subprocess.Popen(cmd,
